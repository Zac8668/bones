--- conflicted
+++ resolved
@@ -44,14 +44,7 @@
         // Add our menu system to the update stage
         .add_system_to_stage(Update, menu_system);
 
-<<<<<<< HEAD
     BonesWgpuRenderer::new(game).run();
-=======
-    // Finalize session and register with game sessions.
-    menu_session_builder.finish_and_add(&mut game.sessions);
-
-    BonesBevyRenderer::new(game).app().run();
->>>>>>> 2aeb58d9
 }
 
 /// System to render the home menu.
